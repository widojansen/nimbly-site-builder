--- conflicted
+++ resolved
@@ -15,17 +15,11 @@
   import {saving,unsaved} from '../../stores/app/misc'
   import modal from '../../stores/app/modal'
   import {undoSiteChange,redoSiteChange} from '../../stores/actions'
-<<<<<<< HEAD
-
-  import {content} from '../../stores/app/activePage'
-  import type {ButtonGroup,Component} from './Layout/LayoutTypes'
-=======
   import {id, content} from '../../stores/app/activePage'
   import {makeDeveloperButtons, makeEditorButtons, makeEditorialButtons} from '../../constants'
   import type {Button,ButtonGroup,Component} from './Layout/LayoutTypes'
 
   let unlockingPage:boolean = false
->>>>>>> 0cfdbfcb
 
   let updatingDatabase:boolean = false
 
