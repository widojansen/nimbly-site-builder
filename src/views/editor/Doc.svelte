<script>
<<<<<<< HEAD
=======
  import { onMount, tick } from 'svelte';
>>>>>>> 2a1c5767
  import {find,unionBy} from 'lodash'
  import Block from './Layout/Block.svelte'
  import { pages, wrapper as siteWrapper, symbols, fields as siteFields } from '../../stores/data/draft'
  import { id, wrapper as pageWrapper, content, fields as pageFields } from '../../stores/app/activePage'

  $: pageExists = findPage($id, $pages)
  function findPage(id, pages) {
    const [ root ] = id.split('/')
    const rootPage = find(pages, ['id', root])
    const childPage = rootPage ? find(rootPage?.pages, ['id', id]) : null
    return childPage || rootPage
  }

  function hydrateInstance(block, symbols, ...args) {
    const { fields } = block.value
    const symbol = find(symbols, ['id', block.symbolID])
    const instance = {
      ...block,
      value: {
        ...symbol.value,
        fields
      }
    }
    return instance
  }

  let element;

  async function disableLinks(content) {
    if (!element) return
    setTimeout(() => {
      element.querySelectorAll('a').forEach(link => {
        link.setAttribute('data-tinro-ignore', '');
        link.onclick = function(e) {
          const confirm = window.confirm(`You're navigating away from your site. Continue?`)
          if (!confirm) {
            e.preventDefault()
          }
        }
      })
    }, 100)
  }
  $: disableLinks($content)
</script>

<div bind:this={element} class="primo-page" style="border-top: 48px solid rgb(20,20,20)">
  {#if pageExists}
    {#each $content as block, i (block.id)}
      {#if block.symbolID}
        <Block block={
          hydrateInstance(
            block,
            $symbols,
            $pageFields,
            $siteFields
          )} 
          {i} 
        />
      {:else}
        <Block {block} {i} />
      {/if}
    {/each}
  {/if}
  {@html $pageWrapper.below.final}
  {@html $siteWrapper.below.final}
</div><|MERGE_RESOLUTION|>--- conflicted
+++ resolved
@@ -1,8 +1,5 @@
 <script>
-<<<<<<< HEAD
-=======
   import { onMount, tick } from 'svelte';
->>>>>>> 2a1c5767
   import {find,unionBy} from 'lodash'
   import Block from './Layout/Block.svelte'
   import { pages, wrapper as siteWrapper, symbols, fields as siteFields } from '../../stores/data/draft'
