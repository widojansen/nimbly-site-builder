<script lang="ts">
	import find from 'lodash/find'
  import { Router, Route } from "svelte-routing";
	import { createEventDispatcher, setContext } from 'svelte'
	import Page from './views/editor/Page.svelte'
  import Modal from './views/modal/ModalContainer.svelte'

	const dispatch = createEventDispatcher()

	import { allSites} from './stores/data'
	import tailwind from './stores/data/tailwind'
	import site from './stores/data/site'
	import symbols from './stores/data/site/symbols'
	import pageData from './stores/data/pageData'
	import {pageId} from './stores/data/page'
	import content from './stores/data/page/content'
  import {editorViewDev, userRole} from './stores/app'
<<<<<<< HEAD
	import {saving as savingStore} from './stores/app/misc'
  import modal from './stores/app/modal'
=======
>>>>>>> 3fad9556

	export let data
	export let functions
	export let sites = []
	export let role = 'developer'

	export let saving = false
	$: $savingStore = saving

	setContext('functions', functions)

	$: setContext('sites', sites)
	$: $editorViewDev = (role === 'developer') ? true : false
	$: $userRole = role

	$: dispatch('save', $site)

	$: allSites.set(sites)

	$: site.update(s => ({
		...s,
		...data
	}))

	$: symbols.set(data.symbols)

	$: setPage($pageId, $site)

	function setPage(pageId, site) {
		const currentPage = find(site.pages, ['id', pageId])
		if (currentPage) {
			content.set(currentPage.content)
			pageData.update(s => ({
				...s, 
				...currentPage
			}))
		}

		tailwind.setInitial()
	}

	function getPage(route) {
		const page = route.split('/')[1]
		return page ? page : 'index'
	}

</script>

<Router>
	<Route path="/site/*route" let:params>
		<Page route={getPage(params.route)} on:build on:signOut />
	</Route>
</Router>

<Modal /><|MERGE_RESOLUTION|>--- conflicted
+++ resolved
@@ -15,11 +15,8 @@
 	import {pageId} from './stores/data/page'
 	import content from './stores/data/page/content'
   import {editorViewDev, userRole} from './stores/app'
-<<<<<<< HEAD
 	import {saving as savingStore} from './stores/app/misc'
   import modal from './stores/app/modal'
-=======
->>>>>>> 3fad9556
 
 	export let data
 	export let functions
