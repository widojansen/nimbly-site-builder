--- conflicted
+++ resolved
@@ -5,16 +5,10 @@
 import ShortUniqueId from "short-unique-id";
 import objectPath from "object-path";
 
-<<<<<<< HEAD
 import domainInfo from './stores/data/domainInfo'
 import user from './stores/data/user'
 import site from './stores/data/site'
 import pageData from './stores/data/pageData'
-=======
-import domainInfo from "./stores/data/domainInfo";
-import site from "./stores/data/site";
-import pageData from "./stores/data/pageData";
->>>>>>> 3fad9556
 
 const functionsServer = (endpoint) =>
   get(domainInfo).onDev
