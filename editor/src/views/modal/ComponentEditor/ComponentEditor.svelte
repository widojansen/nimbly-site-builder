<script lang="ts">
<<<<<<< HEAD
  import { cloneDeep, find, isEqual, chain as _chain, capitalize, set as _set, get as _get} from 'lodash-es';
=======
  import { cloneDeep, find, isEqual, chain as _chain, set as _set } from 'lodash-es';
>>>>>>> a11e089d
  import HSplitPane from './HSplitPane.svelte';
  import { hydrateFieldsWithPlaceholders, getPlaceholderValue } from '../../../utils';
  import ModalHeader from '../ModalHeader.svelte';
  import { PrimaryButton } from '../../../components/buttons';
  import { Tabs, Card } from '../../../components/misc';
  import FullCodeEditor from './FullCodeEditor.svelte';
  import { CodePreview } from '../../../components/misc';
  import RepeaterField from '../../../components/FieldTypes/RepeaterField.svelte';
  import GroupField from '../../../components/FieldTypes/GroupField.svelte';
  import {Field} from '../../../const'
  import FieldItem from './FieldItem.svelte'

  import {
    convertFieldsToData,
    createDebouncer,
    processCode,
    processCSS,
    wrapInStyleTags,
  } from '../../../utils';
  import { locale } from '../../../stores/app/misc';

  import { content, code as siteCode } from '../../../stores/data/draft';
  import {
    id as pageID,
    code as pageCode
  } from '../../../stores/app/activePage';
  import { showingIDE } from '../../../stores/app';
  import fieldTypes from '../../../stores/app/fieldTypes';
  import modal from '../../../stores/app/modal';
  import { Component } from '../../../const';
  import type { Component as ComponentType, Symbol as SymbolType } from '../../../const';
  import { symbols } from '../../../stores/actions';
  import { getAllFields, getSymbol } from '../../../stores/helpers';

  // This is the only way I could figure out how to get lodash's debouncer to work correctly
  const quickDebounce = createDebouncer(200);

  export let component:ComponentType|SymbolType = Component();
  export let header = {
    label: 'Create Component',
    icon: 'fas fa-code',
    button: {
      icon: 'fas fa-plus',
      label: 'Add to page',
      onclick: (component) => {
        console.warn('Component not going anywhere', component);
      },
    },
  };

  let localComponent = cloneDeep(component)
  let localContent = component.type === 'symbol' ? null : getComponentContent($content)
<<<<<<< HEAD
  // $: console.log({localComponent})
=======
>>>>>>> a11e089d

  function getComponentContent(siteContent) {
    return _chain(Object.entries(siteContent)) 
      .map(item => {
        const [ locale, pages ] = item
        return {
          locale,
          content: pages[$pageID][component.id] || {}
        }
      })
      .keyBy('locale')
      .mapValues('content')
      .value()
  }
  
  $: $locale, setupComponent()
  function setupComponent() {
    localComponent = getComponentFieldValues(localComponent)
    fields = component.type === 'symbol' ? hydrateFieldsWithPlaceholders(fields) : getFieldValues(localComponent.fields)
  }

  function getComponentFieldValues(component) {
    return cloneDeep({
      ...component,
      fields: component.type === 'symbol' ? hydrateFieldsWithPlaceholders(component.fields) : getFieldValues(component.fields)
    })
  }

  function getFieldValues(fields) {
    return fields.map(field => ({
      ...field,
      value: localContent[$locale][field.key] || getPlaceholderValue(field)
    }))
  }

  // TODO: 
  // Ensure component is not recompiled when changing content

  function saveLocalContent() {
    localContent = {
      ...localContent,
      [$locale]: {
        ...localContent[$locale],
        ..._chain(fields).keyBy('key').mapValues('value').value()
      }
    }
  }

  function saveLocalValue(property:'html'|'css'|'js'|'fields', value:any) {
    if (property === 'fields') {
      localComponent.fields = getFieldValues(value)
      fields = getFieldValues(value)
    } else {
      localComponent.code[property] = value
    }
  }

  const allFieldTypes = [
    {
      id: 'repeater',
      label: 'Repeater',
      component: RepeaterField,
    },
    {
      id: 'group',
      label: 'Group',
      component: GroupField,
    },
    ...$fieldTypes,
  ];

  let loading = false;

  let rawHTML = localComponent.code.html;
  let rawCSS = localComponent.code.css;
  let rawJS = localComponent.code.js;
  let fields = localComponent.fields;

  let componentApp;
  let error;
  $: compileComponentCode({
    html: rawHTML,
    css: rawCSS,
    js: rawJS,
    fields
  });

  let disableSave = false;
  async function compileComponentCode({ html, css, js, fields }) {
    disableSave = true;
    const allFields = getAllFields(fields);
    const data = convertFieldsToData(allFields);

    // automatically create fields for keys without fields
    // TODO: prevent creating multiple fields for the same key (e.g. when typing {} first then {heading})
    // account for keys passed down from page/site fields
    // allow user to delete fields, even if the key is still used in the html (i.e. don't recreate them)

    // const keys = html.match(/(?<=\{\s*).*?(?=\s*\})/gs) || []// extract keys 
    // const notInFields = keys.map(s => s.replace(/\s/g, '')).filter(s => !find(fields, ['key', s]))
    // notInFields.forEach(key => {
    //   addNewField({ 
    //     key,
    //     label: capitalize(key)
    //   })
    // })

    await compile();
    disableSave = false;

    async function compile() {
      const parentCSS = await processCSS($siteCode.css + $pageCode.css)
      const res = await processCode({
        code: {
          html: `${html}
      <svelte:head>
        ${$pageCode.html.head}
        ${$siteCode.html.head}
        ${wrapInStyleTags(parentCSS)}
      </svelte:head>
      ${$pageCode.html.below}
      ${$siteCode.html.below}
      `,
          css,
          js,
        },
        data,
        buildStatic: false,
      });
      error = res.error;
      componentApp = res.js;
      saveLocalValue('html', html);
      saveLocalValue('css', css);
      saveLocalValue('js', js);
    }
  }

  function addNewField(field = {}) {
    saveLocalValue('fields', [
      ...fields,
      Field(field)
    ]);
  }

  function createSubfield({detail:field}) {
    const idPath = getFieldPath(fields, field.id)
    let updatedFields = cloneDeep(fields)
    handleSubfieldCreation(fields)

    function handleSubfieldCreation(fieldsToModify) {
      if (find(fieldsToModify, ['id', field.id])) { // field is at this level
        const newField = cloneDeep(field)
        newField.fields = [
          ...newField.fields,
          Field()
        ]
        _set(updatedFields, idPath, newField)
      } else { // field is lower
        fieldsToModify.forEach(field => handleSubfieldCreation(field.fields));
      }
    }

    saveLocalValue('fields', updatedFields);
  }

  function getFieldPath(fields, id) {
    for (const [i, field] of fields.entries()) {
      const result = getFieldPath(field.fields, id)
      if (result) {
        result.unshift(i, 'fields');
        return result
      } else if (field.id === id) {
        return [i]
      } 
    }
  }

  // function deleteSubfield(fieldId, subfieldId) {
  //   saveLocalValue('fields', fields.map((field) =>
  //     field.id !== fieldId
  //       ? field
  //       : {
  //           ...field,
  //           fields: field.fields.filter(
  //             (subfield) => subfield.id !== subfieldId
  //           ),
  //         }
  //   ));
  // }


  function deleteSubfield({detail:field}) {
    let subfield = cloneDeep(field)
    const idPath = getFieldPath(fields, field.id)
    let updatedFields = cloneDeep(fields)

    // get parent field of subfield, set equal to `field`

    let parentfield = _get(updatedFields, idPath.slice(0, -2))
    console.log('parentfield:', parentfield)

    handleDeleteSubfield(fields)

    function handleDeleteSubfield(fieldsToModify) {
      if(!parentfield){
        // console.log('no parentfield')
        // console.log('subfield:', subfield)
        // subfield = subfield.fields.filter(
        //   (f) => f.id !== subfield.id
        // )
        // _set(updatedFields, idPath, subfield)
        // console.log('updatedFields:', updatedFields)
      }
      else if (find(fieldsToModify, ['id', parentfield.id])) {
        const newField = cloneDeep(parentfield)
        console.log('newField:', newField)
       console.log('found field')
       newField.fields = newField.fields.filter(
         (field) => field.id != subfield.id
        )
        _set(updatedFields, idPath.slice(0, -2), newField)
      }
      else {
        fieldsToModify.forEach(field => handleDeleteSubfield(field.fields));
      }
      saveLocalValue('fields', updatedFields);
    }
  }
  // function deleteField(field) {
  //   console.log('field:', field)
  //   saveLocalValue('fields', fields.filter((f) => f.id !== field.id));
  //   // TODO: handle deleting subfields ()
  // }

  const tabs = [
    {
      id: 'code',
      label: 'Code',
      icon: 'code',
    },
    {
      id: 'fields',
      label: 'Fields',
      icon: 'database',
    },
  ];

  let activeTab = tabs[0];

  function getFieldComponent(field) {
    const fieldType = find(allFieldTypes, ['id', field.type]);
    if (fieldType && fieldType.component) {
      return fieldType.component;
    } else {
      return null;
    }
  }

  function moveField({detail}) {
    const { field, direction } = detail
    const idPath = getFieldPath(fields, field.id)

    let updatedFields = cloneDeep(fields)

    handleFieldMove(fields)

    function handleFieldMove(fieldsToModify) {
      const indexToMove = fieldsToModify.findIndex(f => f.id === field.id)
      if (indexToMove > -1) { // field is at this level
        const withoutItem = fieldsToModify.filter((_, i) => i !== indexToMove);
        const newFields = {
            up: [
              ...withoutItem.slice(0, indexToMove - 1),
              field,
              ...withoutItem.slice(indexToMove - 1),
            ],
            down: [
              ...withoutItem.slice(0, indexToMove + 1),
              field,
              ...withoutItem.slice(indexToMove + 1),
            ],
          }[direction]
        if (idPath.length === 1) { // field is at root level
          updatedFields = newFields
        } else {
          const path = idPath.slice(0, -1) // modify 'fields' containing field being moved
          _set(updatedFields, path, newFields)
        }
      } else { // field is lower
        fieldsToModify.forEach(field => handleFieldMove(field.fields));
      }
    }

    saveLocalValue('fields', updatedFields)
  }

  let editorWidth = localStorage.getItem('editorWidth') || '66%';
  let previewWidth = localStorage.getItem('previewWidth') || '33%';

  // function validateFieldKey(key) {
  //   // replace dash and space with underscore
  //   return key.replace(/-/g, '_').replace(/ /g, '_').toLowerCase();
  // }

  function refreshPreview() {
    fields = fields.filter(Boolean)
  }

  function saveComponent() {
    if (!disableSave) {
      const component = extractComponent(localComponent)
      header.button.onclick(component);
    }
  }

  function extractComponent(component) {
    return {
      ...component,
      content: localContent,
      fields: fields.map(field => ({
        id: field.id,
        key: field.key,
        label: field.label,
        type: field.type,
        fields: field.fields
      }))
    }
  } 

</script>

<ModalHeader
  {...header}
  warn={() => {
    if (!isEqual(localComponent, component)) {
      const proceed = window.confirm('Undrafted changes will be lost. Continue?');
      return proceed;
    } else return true;
  }}
  button={{ ...header.button, onclick: saveComponent, disabled: disableSave }}>
</ModalHeader>

<main>
  <HSplitPane
    leftPaneSize={editorWidth}
    rightPaneSize={previewWidth}
    styleLeft="overflow: { $showingIDE ? 'hidden' : 'scroll' }"
    on:resize={({ detail }) => {
      const { left, right } = detail;
      localStorage.setItem('editorWidth', left);
      localStorage.setItem('previewWidth', right);
    }}>
    <div slot="left" lang={$locale}>
      {#if $showingIDE}
        <Tabs {tabs} bind:activeTab />
        {#if activeTab === tabs[0]}
          <FullCodeEditor
            variants="flex-1"
            bind:html={rawHTML}
            bind:css={rawCSS}
            bind:js={rawJS}
            on:save={saveComponent} />
        {:else if activeTab === tabs[1]}
          <div class="fields">
            {#each fields as field, i}
              <Card id="field-{i}">
                <FieldItem 
                  bind:field
                  isFirst={i === 0}
                  isLast={i === fields.length - 1}
                  on:delete={deleteSubfield}
                  on:move={moveField}
                  on:createsubfield={createSubfield}
                  on:input={() => fields = fields.filter(Boolean)}
                />
              </Card>
            {/each}
            <PrimaryButton on:click={addNewField}>
              <i class="fas fa-plus" />Create a Field
            </PrimaryButton>
          </div>
        {/if}
      {:else}
        <div>
          <!-- use key so repeater fields update when changing locale -->
          {#each fields as field} 
            {#if field.key && getFieldComponent(field)}
              <div
                class="field-item"
                class:repeater={field.key === 'repeater'}
                id="field-{field.key}">
                <svelte:component
                  on:input={() => {
                    refreshPreview()
                    saveLocalContent()
                  }}
                  this={getFieldComponent(field)}
                  {field} />
              </div>
            {:else if getFieldComponent(field)}
              <div class="invalid-field">
                <span>This field needs a key in order to be valid</span>
              </div>
            {/if}
          {:else}
            <p class="empty-description">
              You'll need to create and integrate a field before you can edit
              this component's content from here
            </p>
          {/each}
        </div>
      {/if}
    </div>
    <div slot="right">
      <CodePreview
        view="small"
        {loading}
        {componentApp}
        {fields}
        {error} />
    </div>
  </HSplitPane>
</main>

<style lang="postcss">
  main {
    display: flex; /* to help w/ positioning child items in code view */
    background: var(--primo-color-black);
    color: var(--color-gray-2);
    padding: 0.5rem;
    padding-top: 0;
    flex: 1;
    overflow: hidden;

    --PrimaryButton-bg: var(--color-gray-8);
    --PrimaryButton-bg-hover: var(--color-gray-9);

    .empty-description {
      color: var(--color-gray-4);
      font-size: var(--font-size-2);
      text-align: center;
      height: 100%;
      display: flex;
      align-items: flex-start;
      padding: 6rem;
      justify-content: center;
      margin-top: 12px;
    }
  }

  .field-item {
    padding: 1rem;
    box-shadow: var(--box-shadow);
    margin-bottom: 0.5rem;
    background: var(--color-gray-9);
  }

  [slot="right"] {
    width: 100%;
  }

</style><|MERGE_RESOLUTION|>--- conflicted
+++ resolved
@@ -1,9 +1,5 @@
 <script lang="ts">
-<<<<<<< HEAD
-  import { cloneDeep, find, isEqual, chain as _chain, capitalize, set as _set, get as _get} from 'lodash-es';
-=======
-  import { cloneDeep, find, isEqual, chain as _chain, set as _set } from 'lodash-es';
->>>>>>> a11e089d
+  import { cloneDeep, find, isEqual, chain as _chain, set as _set, get as _get} from 'lodash-es';
   import HSplitPane from './HSplitPane.svelte';
   import { hydrateFieldsWithPlaceholders, getPlaceholderValue } from '../../../utils';
   import ModalHeader from '../ModalHeader.svelte';
@@ -56,10 +52,6 @@
 
   let localComponent = cloneDeep(component)
   let localContent = component.type === 'symbol' ? null : getComponentContent($content)
-<<<<<<< HEAD
-  // $: console.log({localComponent})
-=======
->>>>>>> a11e089d
 
   function getComponentContent(siteContent) {
     return _chain(Object.entries(siteContent)) 
